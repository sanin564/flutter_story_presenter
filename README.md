--- conflicted
+++ resolved
@@ -1,37 +1,15 @@
 # FlutterStoryView
 
-![FlutterStoryView](https://devkrest.com/github/flutter_story_view.png)
+---
 
-<<<<<<< HEAD
-This Flutter package makes it easy to create story and news views like popular social media apps with just a few lines of code! 📱✨ It's loaded with features for customizing and managing stories, perfect for showcasing stories inside your awesome app.
-
-## 🤌🏻 Features
-
-🔹 **Supported Media Types**: Images, Videos, Text, Web & Custom
-=======
 ![FlutterStoryView](https://devkrest.com/github/flutter_story_view.png)
 
 This Flutter package makes it easy to create story and news views like popular social media apps with just a few lines of code! 📱✨ It's loaded with features for customizing and managing stories, perfect for showcasing stories inside your awesome app.
 
 ## 🤌🏻 Features
->>>>>>> 49880d1e
 
-🔹 **Option to Cache**: Image, Video, and show Loading Widgets
+---
 
-<<<<<<< HEAD
-🔹 **Accurate Animated Progress Bar**
-
-🔹 **Color Customization**: For Progress Bars
-
-🔹 **Header & Footer Widgets**
-
-🔹 **Controls**: Pause, Resume, Next, Previous, Jump to, Mute, Unmute
-
-🔹 **Gestures**: Tap, Right Tap, Left Tap, Slide or Drag Down
-
-🔹 **Customizable Widget**: Display as Story
-
-=======
 🔹 **Supported Media Types**: Images, Videos, Text, Web & Custom
 
 🔹 **Option to Cache**: Image, Video, and show Loading Widgets
@@ -46,5 +24,4 @@
 
 🔹 **Gestures**: Tap, Right Tap, Left Tap, Slide or Drag Down
 
-🔹 **Customizable Widget**: Display as Story
->>>>>>> 49880d1e
+🔹 **Customizable Widget**: Display as Story